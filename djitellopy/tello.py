# coding=utf-8
import logging
import socket
import time
import threading
import cv2 # type: ignore
from threading import Thread
from typing import Optional

from .enforce_types import enforce_types


threads_initialized = False
drones: Optional[dict] = {}
client_socket: socket.socket


@enforce_types
class Tello:
    """Python wrapper to interact with the Ryze Tello drone using the official Tello api.
    Tello API documentation:
    [1.3](https://dl-cdn.ryzerobotics.com/downloads/tello/20180910/Tello%20SDK%20Documentation%20EN_1.3.pdf),
    [2.0 with EDU-only commands](https://dl-cdn.ryzerobotics.com/downloads/Tello/Tello%20SDK%202.0%20User%20Guide.pdf)
    """
    # Send and receive commands, client socket
    RESPONSE_TIMEOUT = 7  # in seconds
    TAKEOFF_TIMEOUT = 20  # in seconds
    TIME_BTW_COMMANDS = 0.1  # in seconds
    TIME_BTW_RC_CONTROL_COMMANDS = 0.001  # in seconds
    RETRY_COUNT = 3  # number of retries after a failed command
    TELLO_IP = '192.168.10.1'  # Tello IP address

    # Video stream, server socket
    VS_UDP_IP = '0.0.0.0'
    VS_UDP_PORT = 11111

    CONTROL_UDP_PORT = 8889
    STATE_UDP_PORT = 8890

    # Set up logger
    HANDLER = logging.StreamHandler()
    FORMATTER = logging.Formatter('[%(levelname)s] %(filename)s - %(lineno)d - %(message)s')
    HANDLER.setFormatter(FORMATTER)

    LOGGER = logging.getLogger('djitellopy')
    LOGGER.addHandler(HANDLER)
    LOGGER.setLevel(logging.INFO)
    # Use Tello.LOGGER.setLevel(logging.<LEVEL>) in YOUR CODE
    # to only receive logs of the desired level and higher

    # Conversion functions for state protocol fields
    INT_STATE_FIELDS = (
        # Tello EDU with mission pads enabled only
        'mid', 'x', 'y', 'z',
        # 'mpry': (custom format 'x,y,z')
        # Common entries
        'pitch', 'roll', 'yaw',
        'vgx', 'vgy', 'vgz',
        'templ', 'temph',
        'tof', 'h', 'bat', 'time'
    )
    FLOAT_STATE_FIELDS = ('baro', 'agx', 'agy', 'agz')
    state_field_converters = {key : int for key in INT_STATE_FIELDS}
    state_field_converters.update({key : float for key in FLOAT_STATE_FIELDS})

    # VideoCapture object
    cap: Optional[cv2.VideoCapture] = None
    background_frame_read: Optional['BackgroundFrameRead'] = None

    stream_on = False
    is_flying = False

    def __init__(self,
                 host=TELLO_IP,
                 retry_count=RETRY_COUNT):

        global threads_initialized, client_socket, drones

        self.address = (host, Tello.CONTROL_UDP_PORT)
        self.stream_on = False
        self.retry_count = retry_count
        self.last_received_command_timestamp = time.time()
        self.last_rc_control_timestamp = time.time()

        if not threads_initialized:
            # Run Tello command responses UDP receiver on background
            client_socket = socket.socket(socket.AF_INET, socket.SOCK_DGRAM)
            client_socket.bind(('', Tello.CONTROL_UDP_PORT))
            response_receiver_thread = threading.Thread(target=Tello.udp_response_receiver)
            response_receiver_thread.daemon = True
            response_receiver_thread.start()

            # Run state UDP receiver on background
            state_receiver_thread = threading.Thread(target=Tello.udp_state_receiver)
            state_receiver_thread.daemon = True
            state_receiver_thread.start()

            threads_initialized = True

        drones[host] = {'responses': [], 'state': {}}

        self.LOGGER.info("Tello instance was initialized. Host: '{}'. Port: '{}'.".format(host, Tello.CONTROL_UDP_PORT))

    def get_own_udp_object(self):
        global drones

        host = self.address[0]
        return drones[host]

    @staticmethod
    def udp_response_receiver():
        """Setup drone UDP receiver. This method listens for responses of Tello.
        Must be run from a background thread in order to not block the main thread.
        Internal method, you normally wouldn't call this yourself.
        """
<<<<<<< HEAD
      
=======
>>>>>>> 584ef7d8
        while True:
            try:
                data, address = client_socket.recvfrom(1024)

                address = address[0]
                Tello.LOGGER.debug('Data received from {} at client_socket'.format(address))

                if address not in drones:
                    continue

                drones[address]['responses'].append(data)

            except Exception as e:
                Tello.LOGGER.error(e)
                break

    @staticmethod
    def udp_state_receiver():
        """Setup state UDP receiver. This method listens for state information from
        Tello. Must be run from a background thread in order to not block
        the main thread.
        Internal method, you normally wouldn't call this yourself.
        """
        state_socket = socket.socket(socket.AF_INET, socket.SOCK_DGRAM)
        state_socket.bind(("", Tello.STATE_UDP_PORT))

        while True:
            try:
                data, address = state_socket.recvfrom(1024)

                address = address[0]
                Tello.LOGGER.debug('Data received from {} at state_socket'.format(address))

                if address not in drones:
                    continue

                data = data.decode('ASCII')
                drones[address]['state'] = Tello.parse_state(data)

            except Exception as e:
                Tello.LOGGER.error(e)
                break

    @staticmethod
    def parse_state(state: str) -> dict:
        """Parse a state line to a dictionary
        Internal method, you normally wouldn't call this yourself.
        """
        state = state.strip()
        Tello.LOGGER.debug('Raw state data: {}'.format(state))

        if state == 'ok':
            return {}

        state_dict = {}
        for field in state.split(';'):
            split = field.split(':')
            if len(split) < 2:
                continue

            key = split[0]
            value = split[1]

            if key in Tello.state_field_converters:
                num_type = Tello.state_field_converters[key]
                try:
                    value = num_type(value)
                except Exception as e:
                    Tello.LOGGER.debug('Error parsing state value for {}: {} to {}'
                                       .format(key, value, num_type))
                    Tello.LOGGER.error(e)

            state_dict[key] = value

        return state_dict

    def get_current_state(self) -> dict:
        """Call this function to attain the state of the Tello. Returns a dict
        with all fields.
        Internal method, you normally wouldn't call this yourself.
        """
        return self.get_own_udp_object()['state']

    def get_state_field(self, key: str):
        """Get a specific sate field by name.
        Internal method, you normally wouldn't call this yourself.
        """
        state = self.get_current_state()

        if key in state:
            return state[key]
        else:
            raise Exception('Could not get state property: {}'.format(key))

    def get_mission_pad_id(self) -> int:
        """Mission pad ID of the currently detected mission pad
        Only available on Tello EDUs after calling enable_mission_pads
        Returns:
            int: -1 if none is detected, else 1-8
        """
        return self.get_state_field('mid')

    def get_mission_pad_distance_x(self) -> int:
        """X distance to current mission pad
        Only available on Tello EDUs after calling enable_mission_pads
        Returns:
            int: distance in cm
        """
        return self.get_state_field('x')

    def get_mission_pad_distance_y(self) -> int:
        """Y distance to current mission pad
        Only available on Tello EDUs after calling enable_mission_pads
        Returns:
            int: distance in cm
        """
        return self.get_state_field('y')

    def get_mission_pad_distance_z(self) -> int:
        """Z distance to current mission pad
        Only available on Tello EDUs after calling enable_mission_pads
        Returns:
            int: distance in cm
        """
        return self.get_state_field('z')

    def get_pitch(self) -> int:
        """Get pitch in degree
        Returns:
            int: pitch in degree
        """
        return self.get_state_field('pitch')

    def get_roll(self) -> int:
        """Get roll in degree
        Returns:
            int: roll in degree
        """
        return self.get_state_field('roll')

    def get_yaw(self) -> int:
        """Get yaw in degree
        Returns:
            int: yaw in degree
        """
        return self.get_state_field('yaw')

    def get_speed_x(self) -> int:
        """X-Axis Speed
        Returns:
            int: speed
        """
        return self.get_state_field('vgx')

    def get_speed_y(self) -> int:
        """Y-Axis Speed
        Returns:
            int: speed
        """
        return self.get_state_field('vgy')

    def get_speed_z(self) -> int:
        """Z-Axis Speed
        Returns:
            int: speed
        """
        return self.get_state_field('vgz')

    def get_acceleration_x(self) -> float:
        """X-Axis Acceleration
        Returns:
            float: acceleration
        """
        return self.get_state_field('agx')

    def get_acceleration_y(self) -> float:
        """Y-Axis Acceleration
        Returns:
            float: acceleration
        """
        return self.get_state_field('agy')

    def get_acceleration_z(self) -> float:
        """Z-Axis Acceleration
        Returns:
            float: acceleration
        """
        return self.get_state_field('agz')

    def get_lowest_temperature(self) -> int:
        """Get lowest temperature
        Returns:
            int: lowest temperature (°C)
        """
        return self.get_state_field('templ')

    def get_highest_temperature(self) -> int:
        """Get highest temperature
        Returns:
            float: highest temperature (°C)
        """
        return self.get_state_field('temph')

    def get_temperature(self) -> float:
        """Get average temperature
        Returns:
            float: average temperature (°C)
        """
        templ = self.get_lowest_temperature()
        temph = self.get_highest_temperature()
        return (templ + temph) / 2

    def get_height(self) -> int:
        """Get current height in cm
        Returns:
            int: height in cm
        """
        return self.get_state_field('h')

    def get_distance_tof(self) -> int:
        """Get current distance value from TOF in cm
        Returns:
            int: TOF distance in cm
        """
        return self.get_state_field('tof')

    def get_barometer(self) -> int:
        """Get current barometer measurement in cm
        This resembles the absolute height.
        See https://en.wikipedia.org/wiki/Altimeter
        Returns:
            int: barometer measurement in cm
        """
        return self.get_state_field('baro') * 100

    def get_flight_time(self) -> int:
        """Get the time the motors have been active in seconds
        Returns:
            int: flight time in s
        """
        return self.get_state_field('time')

    def get_battery(self) -> int:
        """Get current battery percentage
        Returns:
            int: 0-100
        """
        return self.get_state_field('bat')

    def get_udp_video_address(self) -> str:
        """Internal method, you normally wouldn't call this youself.
        """
        address_schema = 'udp://@{ip}:{port}'  # + '?overrun_nonfatal=1&fifo_size=5000'
        address = address_schema.format(ip=self.VS_UDP_IP, port=self.VS_UDP_PORT)
        return address

    def get_video_capture(self):
        """Get the VideoCapture object from the camera drone.
        Users usually want to use get_frame_read instead.
        Returns:
            VideoCapture
        """

        if self.cap is None:
            self.cap = cv2.VideoCapture(self.get_udp_video_address())

        if not self.cap.isOpened():
            self.cap.open(self.get_udp_video_address())

        return self.cap

    def get_frame_read(self) -> 'BackgroundFrameRead':
        """Get the BackgroundFrameRead object from the camera drone. Then, you just need to call
        backgroundFrameRead.frame to get the actual frame received by the drone.
        Returns:
            BackgroundFrameRead
        """
        if self.background_frame_read is None:
            address = self.get_udp_video_address()
            self.background_frame_read = BackgroundFrameRead(self, address)  # also sets self.cap
            self.background_frame_read.start()
        return self.background_frame_read

    def stop_video_capture(self):
        return self.streamoff()

    def send_command_with_return(self, command: str, timeout: int = RESPONSE_TIMEOUT) -> str:
        """Send command to Tello and wait for its response.
        Internal method, you normally wouldn't call this yourself.
        Return:
            bool/str: str with response text on success, False when unsuccessfull.
        """
        # Commands very consecutive makes the drone not respond to them.
        # So wait at least self.TIME_BTW_COMMANDS seconds
        diff = time.time() - self.last_received_command_timestamp
        if diff < self.TIME_BTW_COMMANDS:
            self.LOGGER.debug('Waiting {} seconds to execute command: {}...'.format(diff, command))
            self.sleep(diff)

        self.LOGGER.info("Send command: '{}'".format(command))
        timestamp = time.time()

        client_socket.sendto(command.encode('utf-8'), self.address)

        responses = self.get_own_udp_object()['responses']

        while not responses:
            if time.time() - timestamp > timeout:
                message = "Aborting command '{}'. Did not receive a response after {} seconds".format(command, timeout)
                self.LOGGER.warning(message)
                return message
            self.sleep(0.1)  # Sleep during send command

        self.last_received_command_timestamp = time.time()

        first_response = responses.pop(0)  # first datum from socket
        try:
            response_decoded = first_response.decode('utf-8')
        except UnicodeDecodeError as e:
            pass
            #print(e)
            #print(response_0)
        response = response_decoded.rstrip("\r\n")

        self.LOGGER.info("Response {}: '{}'".format(command, response))

        return response

    def send_command_without_return(self, command: str):
        """Send command to Tello without expecting a response.
        Internal method, you normally wouldn't call this yourself.
        """
        # Commands very consecutive makes the drone not respond to them. So wait at least self.TIME_BTW_COMMANDS seconds

        self.LOGGER.info("Send command (no response expected): '{}'".format(command))
        client_socket.sendto(command.encode('utf-8'), self.address)

    def send_control_command(self, command: str, timeout: int = RESPONSE_TIMEOUT) -> bool:
        """Send control command to Tello and wait for its response.
        Internal method, you normally wouldn't call this yourself.
        """
        response = "max retries exceeded"
        for i in range(0, self.retry_count):
            response = self.send_command_with_return(command, timeout=timeout)

            if response.lower() == 'ok':
                return True

            self.LOGGER.debug("Command attempt #{} failed for command: '{}'".format(i, command))

        self.raise_result_error(command, response)
        return False # never reached

    def send_read_command(self, command: str) -> str:
        """Send given command to Tello and wait for its response.
        Internal method, you normally wouldn't call this yourself.
        """

        response = self.send_command_with_return(command)

        try:
            response = str(response)
        except TypeError as e:
            self.LOGGER.error(e)
            pass

        if any(word in response for word in ('error', 'ERROR', 'False')):
            self.raise_result_error(command, response)
            return "Error: this code should never be reached"

        return response

    def send_read_command_int(self, command: str) -> int:
        """Send given command to Tello and wait for its response.
        Parses the response to an integer
        Internal method, you normally wouldn't call this yourself.
        """
        response = self.send_read_command(command)
        return int(response)

    def send_read_command_float(self, command: str) -> float:
        """Send given command to Tello and wait for its response.
        Parses the response to an integer
        Internal method, you normally wouldn't call this yourself.
        """
        response = self.send_read_command(command)
        return float(response)

    def raise_result_error(self, command: str, response: str) -> bool:
        tries = 1 + self.retry_count
        raise Exception("Command '{}' was unsuccessful for {} tries. Latest response:\t'{}'".format(command, tries, response))

    def connect(self, wait_for_state=True):
        """Enter SDK mode. Call this before any of the control functions.
        """
        self.send_control_command("command")

        if wait_for_state:
            REPS = 20
            for i in range(REPS):
                if self.get_current_state():
                    t = i / REPS  # in seconds
                    Tello.LOGGER.debug("'.connect()' received first state packet after {} seconds".format(t))
                    break
                self.sleep(1 / REPS)

            if not self.get_current_state():
                raise Exception('Did not receive a state packet from the Tello')

    def sleep(time_sleep=5):
        """Sleep.
        """
        time.sleep(time_sleep)

    def takeoff(self):
        """Automatic takeoff.
        """
        # Something it takes a looooot of time to take off and return a succesful takeoff.
        # So we better wait. Otherwise, it would give us an error on the following calls.
        self.send_control_command("takeoff", timeout=Tello.TAKEOFF_TIMEOUT)
        self.is_flying = True

    def land(self):
        """Automatic landing.
        """
        self.send_control_command("land")
        self.is_flying = False

    def streamon(self):
        """Turn on video streaming. Use `tello.get_frame_read` afterwards.
        Video Streaming is supported on all tellos when in AP mode (i.e.
        when your computer is connected to Tello-XXXXXX WiFi ntwork).
        Currently Tello EDUs do not support video streaming while connected
        to a WiFi-network.

        !!! Note:
            If the response is 'Unknown command' you have to update the Tello
            firmware. This can be done using the official Tello app.
        """
        self.send_control_command("streamon")
        self.stream_on = True

    def streamoff(self):
        """Turn off video streaming.
        """
        self.send_control_command("streamoff")
        self.stream_on = False

    def emergency(self):
        """Stop all motors immediately.
        """
        self.send_control_command("emergency")

    def move(self, direction: str, x: int):
        """Tello fly up, down, left, right, forward or back with distance x cm.
        Users would normally call one of the move_x functions instead.
        Arguments:
            direction: up, down, left, right, forward or back
            x: 20-500
        """
        self.send_control_command("{} {}".format(direction, x))

    def move_up(self, x: int):
        """Fly x cm up.
        Arguments:
            x: 20-500
        """
        self.move("up", x)

    def move_down(self, x: int):
        """Fly x cm down.
        Arguments:
            x: 20-500
        """
        self.move("down", x)

    def move_left(self, x: int):
        """Fly x cm left.
        Arguments:
            x: 20-500
        """
        self.move("left", x)

    def move_right(self, x: int):
        """Fly x cm right.
        Arguments:
            x: 20-500
        """
        self.move("right", x)

    def move_forward(self, x: int):
        """Fly x cm forward.
        Arguments:
            x: 20-500
        """
        self.move("forward", x)

    def move_back(self, x: int):
        """Fly x cm backwards.
        Arguments:
            x: 20-500
        """
        self.move("back", x)

    def rotate_clockwise(self, x: int):
        """Rotate x degree clockwise.
        Arguments:
            x: 1-360
        """
        self.send_control_command("cw {}".format(x))

    def rotate_counter_clockwise(self, x: int):
        """Rotate x degree counter-clockwise.
        Arguments:
            x: 1-3600
        """
        self.send_control_command("ccw {}".format(x))

    def flip(self, direction: str):
        """Do a flip maneuver.
        Users would normally call one of the flip_x functions instead.
        Arguments:
            direction: l (left), r (right), f (forward) or b (back)
        """
        self.send_control_command("flip {}".format(direction))

    def flip_left(self):
        """Flip to the left.
        """
        self.flip("l")

    def flip_right(self):
        """Flip to the right.
        """
        self.flip("r")

    def flip_forward(self):
        """Flip forward.
        """
        self.flip("f")

    def flip_back(self):
        """Flip backwards.
        """
        self.flip("b")

    def go_xyz_speed(self, x: int, y: int, z: int, speed: int):
        """Fly to x y z relative to the current position.
        Speed defines the traveling speed in cm/s.
        Arguments:
            x: 20-500
            y: 20-500
            z: 20-500
            speed: 10-100
        """
        cmd = 'go {} {} {} {}'.format(x, y, z, speed)
        self.send_control_command(cmd)

    def curve_xyz_speed(self, x1: int, y1: int, z1: int, x2: int, y2: int, z2: int, speed: int):
        """Fly to x2 y2 z2 in a curve via x2 y2 z2. Speed defines the traveling speed in cm/s.

        - Both points are relative to the current position
        - The current position and both points must form a circle arc.
        - If the arc radius is not within the range of 0.5-10 meters, it raises an Exception
        - x1/x2, y1/y2, z1/z2 can't both be between -20-20 at the same time, but can both be 0.

        Arguments:
            x1: -500-500
            x2: -500-500
            y1: -500-500
            y2: -500-500
            z1: -500-500
            z2: -500-500
            speed: 10-60
        """
        cmd = 'curve {} {} {} {} {} {} {}'.format(x1, y1, z1, x2, y2, z2, speed)
        self.send_control_command(cmd)

    def go_xyz_speed_mid(self, x: int, y: int, z: int, speed: int, mid: int):
        """Fly to x y z relative to the mission pad with id mid.
        Speed defines the traveling speed in cm/s.
        Arguments:
            x: -500-500
            y: -500-500
            z: -500-500
            speed: 10-100
            mid: 1-8
        """
        cmd = 'go {} {} {} {} m{}'.format(x, y, z, speed, mid)
        self.send_control_command(cmd)

    def curve_xyz_speed_mid(self, x1: int, y1: int, z1: int, x2: int, y2: int, z2: int, speed: int, mid: int):
        """Fly to x2 y2 z2 in a curve via x2 y2 z2. Speed defines the traveling speed in cm/s.

        - Both points are relative to the mission pad with id mid.
        - The current position and both points must form a circle arc.
        - If the arc radius is not within the range of 0.5-10 meters, it raises an Exception
        - x1/x2, y1/y2, z1/z2 can't both be between -20-20 at the same time, but can both be 0.

        Arguments:
            x1: -500-500
            y1: -500-500
            z1: -500-500
            x2: -500-500
            y2: -500-500
            z2: -500-500
            speed: 10-60
            mid: 1-8
        """
        cmd = 'curve {} {} {} {} {} {} {} m{}'.format(x1, y1, z1, x2, y2, z2, speed, mid)
        self.send_control_command(cmd)

    def go_xyz_speed_yaw_mid(self, x: int, y: int, z: int, speed: int, yaw: int, mid1: int, mid2: int):
        """Fly to x y z relative to mid1.
        Then fly to 0 0 z over mid2 and rotate to yaw relative to mid2's rotation.
        Speed defines the traveling speed in cm/s.
        Arguments:
            x: -500-500
            y: -500-500
            z: -500-500
            speed: 10-100
            yaw: -360-360
            mid1: 1-8
            mid2: 1-8
        """
        cmd = 'jump {} {} {} {} {} m{} m{}'.format(x, y, z, speed, yaw, mid1, mid2)
        self.send_control_command(cmd)

    def enable_mission_pads(self):
        """Enable mission pad detection
        """
        self.send_control_command("mon")

    def disable_mission_pads(self):
        """Disable mission pad detection
        """
        self.send_control_command("moff")

    def set_mission_pad_detection_direction(self, x):
        """Set mission pad detection direction. enable_mission_pads needs to be
        called first. When detecting both directions detecting frequency is 10Hz,
        otherwise the detection frequency is 20Hz.
        Arguments:
            x: 0 downwards only, 1 forwards only, 2 both directions
        """
        self.send_control_command("mdirection {}".format(x))

    def set_speed(self, x: int):
        """Set speed to x cm/s.
        Arguments:
            x: 10-100
        """
        self.send_control_command("speed {}".format(x))

    def send_rc_control(self, left_right_velocity: int, forward_backward_velocity: int, up_down_velocity: int,
                        yaw_velocity: int):
        """Send RC control via four channels. Command is sent every self.TIME_BTW_RC_CONTROL_COMMANDS seconds.
        Arguments:
            left_right_velocity: -100~100 (left/right)
            forward_backward_velocity: -100~100 (forward/backward)
            up_down_velocity: -100~100 (up/down)
            yaw_velocity: -100~100 (yaw)
        """
        def clamp100(x: int): int:
            return max(-100, min(100, x))

        if time.time() - self.last_rc_control_timestamp > self.TIME_BTW_RC_CONTROL_COMMANDS:
            self.last_rc_control_timestamp = time.time()
            cmd = 'rc {} {} {} {}'.format(
                clamp100(left_right_velocity),
                clamp100(forward_backward_velocity),
                clamp100(up_down_velocity),
                clamp100(yaw_velocity)
            )
            self.send_command_without_return(cmd)

    def set_wifi_credentials(self, ssid, password):
        """Set the Wi-Fi SSID and password. The Tello will reboot afterwords.
        """
        cmd = 'wifi {} {}'.format(ssid, password)
        self.send_command_without_return(cmd)

    def connect_to_wifi(self, ssid, password):
        """Connects to the Wi-Fi with SSID and password.
        After this command the tello will reboot.
        Only works with Tello EDUs.
        """
        cmd = 'ap {} {}'.format(ssid, password)
        self.send_command_without_return(cmd)

    def query_speed(self) -> int:
        """Query speed setting (cm/s)
        Returns:
            int: 1-100
        """
        return self.send_read_command_int('speed?')

    def query_battery(self) -> int:
        """Get current battery percentage via a query command
        Using get_battery is usually faster
        Returns:
            int: 0-100 in %
        """
        return self.send_read_command_int('battery?')

    def query_flight_time(self) -> int:
        """Query current fly time (s).
        Using get_flight_time is usually faster.
        Returns:
            int: Seconds elapsed during flight.
        """
        return self.send_read_command_int('time?')

    def query_height(self) -> int:
        """Get height in cm via a query command.
        Using get_height is usually faster
        Returns:
            int: 0-3000
        """
        return self.send_read_command_int('height?')

    def query_temperature(self) -> int:
        """Query temperature (°C).
        Using get_temperature is usually faster.
        Returns:
            int: 0-90
        """
        return self.send_read_command_int('temp?')

    def query_attitude(self) -> dict:
        """Query IMU attitude data.
        Using get_pitch, get_roll and get_yaw is usually faster.
        Returns:
            {'pitch': int, 'roll': int, 'yaw': int}
        """
        response = self.send_read_command('attitude?')
        return Tello.parse_state(response)

    def query_barometer(self) -> int:
        """Get barometer value (cm)
        Using get_barometer is usually faster.
        Returns:
            int: 0-100
        """
        baro = self.send_read_command_int('baro?')
        return baro * 100

    def query_distance_tof(self) -> float:
        """Get distance value from TOF (cm)
        Using get_distance_tof is usually faster.
        Returns:
            float: 30-1000
        """
        # example response: 801mm
        tof = self.send_read_command('tof?')
        return int(tof[:-2]) / 10

    def query_wifi_signal_noise_ratio(self) -> str:
        """Get Wi-Fi SNR
        Returns:
            str: snr
        """
        return self.send_read_command('wifi?')

    def query_sdk_version(self) -> str:
        """Get SDK Version
        Returns:
            str: SDK Version
        """
        return self.send_read_command('sdk?')

    def query_serial_number(self) -> str:
        """Get Serial Number
        Returns:
            str: Serial Number
        """
        return self.send_read_command('sn?')

    def end(self):
        """Call this method when you want to end the tello object
        """
        if self.is_flying:
            self.land()
        if self.stream_on:
            self.streamoff()
        if self.background_frame_read is not None:
            self.background_frame_read.stop()
        if self.cap is not None:
            self.cap.release()

        host = self.address[0]
        if host in drones:
            del drones[host]

    def __del__(self):
        self.end()


class BackgroundFrameRead:
    """
    This class read frames from a VideoCapture in background. Use
    backgroundFrameRead.frame to get the current frame.
    """

    def __init__(self, tello, address):
        tello.cap = cv2.VideoCapture(address)

        self.cap = tello.cap

        if not self.cap.isOpened():
            self.cap.open(address)

        self.grabbed, self.frame = self.cap.read()
        if not self.grabbed or self.frame is None:
            raise Exception('Failed to grab first frame from video stream')

        self.stopped = False
        self.worker = Thread(target=self.update_frame, args=(), daemon=True)

    def start(self):
        self.worker.start()

    def update_frame(self):
        while not self.stopped:
            if not self.grabbed or not self.cap.isOpened():
                self.stop()
            else:
                self.grabbed, self.frame = self.cap.read()

    def stop(self):
        self.stopped = True
        self.worker.join()<|MERGE_RESOLUTION|>--- conflicted
+++ resolved
@@ -113,10 +113,6 @@
         Must be run from a background thread in order to not block the main thread.
         Internal method, you normally wouldn't call this yourself.
         """
-<<<<<<< HEAD
-      
-=======
->>>>>>> 584ef7d8
         while True:
             try:
                 data, address = client_socket.recvfrom(1024)
