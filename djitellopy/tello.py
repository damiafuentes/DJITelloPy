--- conflicted
+++ resolved
@@ -113,14 +113,11 @@
         Must be run from a background thread in order to not block the main thread.
         Internal method, you normally wouldn't call this yourself.
         """
-<<<<<<< HEAD
         global client_socket
 
         client_socket = socket.socket(socket.AF_INET, socket.SOCK_DGRAM)
         client_socket.bind(("", Tello.CONTROL_UDP_PORT))
-
-=======
->>>>>>> f1c1344d
+      
         while True:
             try:
                 data, address = client_socket.recvfrom(1024)
